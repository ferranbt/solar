//! AST-related passes.

use solar_ast::{
    ast,
    ast::{Stmt, StmtKind},
    visit::Visit,
};
use solar_data_structures::Never;
use solar_interface::{diagnostics::DiagCtxt, sym, Session, Span};
use std::ops::ControlFlow;

#[instrument(name = "ast_passes", level = "debug", skip_all)]
pub(crate) fn run(sess: &Session, ast: &ast::SourceUnit<'_>) {
    validate(sess, ast);
}

/// Performs AST validation.
#[instrument(name = "validate", level = "debug", skip_all)]
pub fn validate(sess: &Session, ast: &ast::SourceUnit<'_>) {
    let mut validator = AstValidator::new(sess);
    validator.visit_source_unit(ast);
}

/// AST validator.
struct AstValidator<'sess> {
    span: Span,
    dcx: &'sess DiagCtxt,
    in_loop_depth: u64,
<<<<<<< HEAD
    contract_kind: Option<ast::ContractKind>,
=======
    in_unchecked_block: bool,
>>>>>>> 15bb7f4d
}

impl<'sess> AstValidator<'sess> {
    fn new(sess: &'sess Session) -> Self {
<<<<<<< HEAD
        Self { span: Span::DUMMY, dcx: &sess.dcx, in_loop_depth: 0, contract_kind: None }
=======
        Self { span: Span::DUMMY, dcx: &sess.dcx, in_loop_depth: 0, in_unchecked_block: false }
>>>>>>> 15bb7f4d
    }

    /// Returns the diagnostics context.
    #[inline]
    fn dcx(&self) -> &'sess DiagCtxt {
        self.dcx
    }

    fn in_loop(&self) -> bool {
        self.in_loop_depth != 0
    }
}

impl<'ast> Visit<'ast> for AstValidator<'_> {
    type BreakValue = Never;

    fn visit_item(&mut self, item: &'ast ast::Item<'ast>) -> ControlFlow<Self::BreakValue> {
        self.span = item.span;
        self.walk_item(item)
    }

    fn visit_pragma_directive(
        &mut self,
        pragma: &'ast ast::PragmaDirective<'ast>,
    ) -> ControlFlow<Self::BreakValue> {
        match &pragma.tokens {
            ast::PragmaTokens::Version(name, _version) => {
                if name.name != sym::solidity {
                    let msg = "only `solidity` is supported as a version pragma";
                    self.dcx().err(msg).span(name.span).emit();
                }
            }
            ast::PragmaTokens::Custom(name, value) => {
                let name = name.as_str();
                let value = value.as_ref().map(ast::IdentOrStrLit::as_str);
                match (name, value) {
                    ("abicoder", Some("v1" | "v2")) => {}
                    ("experimental", Some("ABIEncoderV2")) => {}
                    ("experimental", Some("SMTChecker")) => {}
                    ("experimental", Some("solidity")) => {
                        let msg = "experimental solidity features are not supported";
                        self.dcx().err(msg).span(self.span).emit();
                    }
                    _ => {
                        self.dcx().err("unknown pragma").span(self.span).emit();
                    }
                }
            }
            ast::PragmaTokens::Verbatim(_) => {
                self.dcx().err("unknown pragma").span(self.span).emit();
            }
        }
        ControlFlow::Continue(())
    }

    fn visit_stmt(&mut self, stmt: &'ast ast::Stmt<'ast>) -> ControlFlow<Self::BreakValue> {
        let Stmt { kind, .. } = stmt;

        match kind {
            StmtKind::While(_, body, ..)
            | StmtKind::DoWhile(body, ..)
            | StmtKind::For { body, .. } => {
                self.in_loop_depth += 1;
                let r = self.walk_stmt(body);
                self.in_loop_depth -= 1;
                return r;
            }
            StmtKind::Break | StmtKind::Continue => {
                if !self.in_loop() {
                    let kind = if matches!(kind, StmtKind::Break) { "break" } else { "continue" };
                    let msg = format!("`{kind}` outside of a loop");
                    self.dcx().err(msg).span(stmt.span).emit();
                }
            }
            StmtKind::UncheckedBlock(block) => {
                if self.in_unchecked_block {
                    self.dcx().err("`unchecked` blocks cannot be nested").span(stmt.span).emit();
                }

                let prev = self.in_unchecked_block;
                self.in_unchecked_block = true;
                let r = self.walk_block(block);
                self.in_unchecked_block = prev;
                return r;
            }
            _ => {}
        }

        self.walk_stmt(stmt)
    }

    fn visit_item_contract(&mut self, contract: &'ast ast::ItemContract<'ast>) {
        self.contract_kind = Some(contract.kind);
        self.walk_item_contract(contract);
        self.contract_kind = None;
    }

    fn visit_using_directive(&mut self, using: &'ast ast::UsingDirective<'ast>) {
        let ast::UsingDirective { list: _, ty, global } = using;
        let with_typ = ty.is_some();
        if self.contract_kind.is_none() && !with_typ {
            self.dcx()
                .err("The type has to be specified explicitly at file level (cannot use '*')")
                .span(self.span)
                .emit();
        }
        if *global && !with_typ {
            self.dcx()
                .err("Can only globally attach functions to specific types")
                .span(self.span)
                .emit();
        }
        if *global && self.contract_kind.is_some() {
            self.dcx().err("'global' can only be used at file level").span(self.span).emit();
        }
        if let Some(contract_kind) = self.contract_kind {
            if contract_kind == ast::ContractKind::Interface {
                self.dcx()
                    .err("The 'using for' directive is not allowed inside interfaces")
                    .span(self.span)
                    .emit();
            }
        }
    }

    // Intentionally override unused default implementations to reduce bloat.
    fn visit_expr(&mut self, _expr: &'ast ast::Expr<'ast>) -> ControlFlow<Self::BreakValue> {
        ControlFlow::Continue(())
    }

    fn visit_ty(&mut self, _ty: &'ast ast::Type<'ast>) -> ControlFlow<Self::BreakValue> {
        ControlFlow::Continue(())
    }
}<|MERGE_RESOLUTION|>--- conflicted
+++ resolved
@@ -26,20 +26,19 @@
     span: Span,
     dcx: &'sess DiagCtxt,
     in_loop_depth: u64,
-<<<<<<< HEAD
     contract_kind: Option<ast::ContractKind>,
-=======
     in_unchecked_block: bool,
->>>>>>> 15bb7f4d
 }
 
 impl<'sess> AstValidator<'sess> {
     fn new(sess: &'sess Session) -> Self {
-<<<<<<< HEAD
-        Self { span: Span::DUMMY, dcx: &sess.dcx, in_loop_depth: 0, contract_kind: None }
-=======
-        Self { span: Span::DUMMY, dcx: &sess.dcx, in_loop_depth: 0, in_unchecked_block: false }
->>>>>>> 15bb7f4d
+        Self {
+            span: Span::DUMMY,
+            dcx: &sess.dcx,
+            in_loop_depth: 0,
+            in_unchecked_block: false,
+            contract_kind: None,
+        }
     }
 
     /// Returns the diagnostics context.
@@ -131,38 +130,46 @@
         self.walk_stmt(stmt)
     }
 
-    fn visit_item_contract(&mut self, contract: &'ast ast::ItemContract<'ast>) {
+    fn visit_item_contract(
+        &mut self,
+        contract: &'ast ast::ItemContract<'ast>,
+    ) -> ControlFlow<Self::BreakValue> {
         self.contract_kind = Some(contract.kind);
-        self.walk_item_contract(contract);
+        let r = self.walk_item_contract(contract);
         self.contract_kind = None;
+        r
     }
 
-    fn visit_using_directive(&mut self, using: &'ast ast::UsingDirective<'ast>) {
+    fn visit_using_directive(
+        &mut self,
+        using: &'ast ast::UsingDirective<'ast>,
+    ) -> ControlFlow<Self::BreakValue> {
         let ast::UsingDirective { list: _, ty, global } = using;
         let with_typ = ty.is_some();
         if self.contract_kind.is_none() && !with_typ {
             self.dcx()
-                .err("The type has to be specified explicitly at file level (cannot use '*')")
+                .err("the type has to be specified explicitly at file level (cannot use `*`)")
                 .span(self.span)
                 .emit();
         }
         if *global && !with_typ {
             self.dcx()
-                .err("Can only globally attach functions to specific types")
+                .err("can only globally attach functions to specific types")
                 .span(self.span)
                 .emit();
         }
         if *global && self.contract_kind.is_some() {
-            self.dcx().err("'global' can only be used at file level").span(self.span).emit();
+            self.dcx().err("`global` can only be used at file level").span(self.span).emit();
         }
         if let Some(contract_kind) = self.contract_kind {
             if contract_kind == ast::ContractKind::Interface {
                 self.dcx()
-                    .err("The 'using for' directive is not allowed inside interfaces")
+                    .err("the `using for` directive is not allowed inside interfaces")
                     .span(self.span)
                     .emit();
             }
         }
+        self.walk_using_directive(using)
     }
 
     // Intentionally override unused default implementations to reduce bloat.
